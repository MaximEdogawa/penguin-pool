--- conflicted
+++ resolved
@@ -168,27 +168,22 @@
   },
   "active": "762a427def224add",
   "lastOpenFiles": [
-<<<<<<< HEAD
-    "API_DOCUMENTATION.md",
-    "implementation/TICKET-008/TICKET-008-NESTJS-IMPLEMENTATION.md",
-=======
+    "technical-info/WALLET_CONNECT_SETUP.md",
     "technical-info/TESTING_SUMMARY.md",
     "technical-info/PORT_SETUP.md",
-    "technical-info/CHIA_WALLET_CONNECT_SETUP.md",
-    "technical-info/WALLET_CONNECT_SETUP.md",
-    "WALLET_CONNECT_SETUP.md",
     "technical-info/KURRENTDB_WEBSOCKET_SETUP.md",
     "technical-info/KURRENTDB_SETUP.md",
-    "technical-info/index.html",
     "technical-info/KURRENTDB_COMPLETE_SETUP.md",
+    "technical-info/CHIA_WALLET_CONNECT_SETUP.md",
     "technical-info",
     "implementation/TICKET-010/TICKET-010-IMPLEMENTATION.md",
     "implementation/TICKET-010/SETUP_GUIDE.md",
     "implementation/TICKET-010/README.md",
     "implementation/TICKET-010",
+    "WALLET_CONNECT_SETUP.md",
+    "technical-info/index.html",
     "implementation/TICKET-008/TICKET-008-NESTJS-IMPLEMENTATION.md",
     "API_DOCUMENTATION.md",
->>>>>>> 9f80f8f7
     "implementation/TICKET-008/TICKET-008-IMPLEMENTATION.md",
     "implementation/TICKET-008/README.md",
     "implementation/TICKET-008",
@@ -206,26 +201,7 @@
     "implementation/TICKET-002/WALLET_CONNECT_UI",
     "implementation/TICKET-002/TICKET-002-IMPLEMENTATION.md",
     "implementation/TICKET-002/SIDEBAR_COLLAPSE",
-    "implementation/TICKET-002/README.md",
     "implementation/TICKET-002/HEADER_SIDEBAR",
-<<<<<<< HEAD
-    "implementation/TICKET-002/CUSTOM_THEMES.md",
-    "implementation/TICKET-002",
-    "implementation/README.md",
-    "implementation/IMPLEMENTATION_ROADMAP.md",
-    "implementation",
-    "design-technical/WHITE_PAPER.md",
-    "design-technical/TECHNICAL_STACK.md",
-    "design-technical/README.md",
-    "design-technical/PROJECT_STRUCTURE.md",
-    "design-technical/PRE_COMMIT_HOOKS.md",
-    "design-technical/DESIGN.md",
-    "design-technical",
-    "README.md",
-    "WHITE_PAPER.md",
-    "implementation/WALLET_CONNECT_UI"
-=======
     "implementation/TICKET-002"
->>>>>>> 9f80f8f7
   ]
 }
--- conflicted
+++ resolved
@@ -516,11 +516,6 @@
 </template>
 
 <script setup lang="ts">
-<<<<<<< HEAD
-  import { ref, computed, onMounted, onUnmounted, type Ref } from 'vue'
-  import { io, type Socket } from 'socket.io-client'
-=======
->>>>>>> 9f80f8f7
   import { useUptime } from '@/features/uptime/composables/useUptime'
   import { uptimeService } from '@/features/uptime/services/UptimeService'
   import { io, type Socket } from 'socket.io-client'
@@ -628,28 +623,16 @@
       ws.value.on('service_status_change', data => {
         addMessage('data', `Service status change: ${JSON.stringify(data, null, 2)}`)
       })
-<<<<<<< HEAD
 
       ws.value.on('health_status', data => {
         addMessage('data', `Health status: ${JSON.stringify(data, null, 2)}`)
       })
 
-=======
-
-      ws.value.on('health_status', data => {
-        addMessage('data', `Health status: ${JSON.stringify(data, null, 2)}`)
-      })
-
->>>>>>> 9f80f8f7
       ws.value.on('disconnect', reason => {
         wsConnected.value = false
         wsConnecting.value = false
         wsConnectionStatus.value = `Disconnected (${reason})`
-<<<<<<< HEAD
-        wsConnectionTime.value = null // Reset connection time on disconnect
-=======
         wsConnectionTime.value = null
->>>>>>> 9f80f8f7
         addMessage('warning', `WebSocket disconnected: ${reason}`)
       })
 
